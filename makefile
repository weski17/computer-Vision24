--- conflicted
+++ resolved
@@ -20,14 +20,12 @@
        $(SRC_DIR)/BackgroundSubtractionPipeline.cpp \
        $(SRC_DIR)/TrackingPipeline.cpp \
        $(SRC_DIR)/Person.cpp \
-<<<<<<< HEAD
-       $(SRC_DIR)/MultiTracking.cpp
-=======
+       $(SRC_DIR)/MultiTracking.cpp\
        $(SRC_DIR)/Video.cpp \
        $(SRC_DIR)/Ball.cpp \
        $(SRC_DIR)/BallFunktions.cpp \
-       $(SRC_DIR)/GameLogic.cpp  # <-- Hinzugefügt: GameLogic.cpp
->>>>>>> 2ddea7f4
+       $(SRC_DIR)/GameLogic.cpp
+
 
 # Objekt-Dateien (erzeugt entsprechende Objektdateien im Quellverzeichnis)
 OBJS = $(SRCS:$(SRC_DIR)/%.cpp=$(SRC_DIR)/%.o)
