#include "TrackingPipeline.hpp"
#include <queue>
#include <fstream>
#include <cmath>
#include <numeric>

// Globale Variablen für Ground-Truth-Generierung
static cv::Mat prevFrame; // Vorheriger Frame
static std::vector<std::vector<cv::Point>> groundTruthContours;

// Konstruktor
TrackingPipeline::TrackingPipeline()
    : trackedPerson(-1, std::vector<cv::Point>()), isTracking(false)
{
    backgroundSubtraction = BackgroundSubtractionPipeline();
    initializeKalmanFilter(); // Initialisierung des Kalman-Filters
}

// Destruktor
TrackingPipeline::~TrackingPipeline() {}

// Kalman-Filter initialisieren
void TrackingPipeline::initializeKalmanFilter()
{
    kalmanFilter = cv::KalmanFilter(4, 2, 0);
    kalmanFilter.transitionMatrix = (cv::Mat_<float>(4, 4) << 1, 0, 1, 0,
                                     0, 1, 0, 1,
                                     0, 0, 1, 0,
                                     0, 0, 0, 1);
    kalmanFilter.measurementMatrix = cv::Mat::eye(2, 4, CV_32F);
    kalmanFilter.processNoiseCov = cv::Mat::eye(4, 4, CV_32F) * 1e-2;
    kalmanFilter.measurementNoiseCov = cv::Mat::eye(2, 2, CV_32F) * 1e-1;
    kalmanFilter.errorCovPost = cv::Mat::eye(4, 4, CV_32F);
}

// Positionsfehler berechnen
double TrackingPipeline::computePositionError(const cv::Point &predictedCentroid, const cv::Point &groundTruthCentroid)
{
    return cv::norm(predictedCentroid - groundTruthCentroid);
}

// F-Score berechnen
double TrackingPipeline::calculateFScore(double precision, double recall)
{
    return (2 * precision * recall) / (precision + recall);
}

// Tracking evaluieren
void TrackingPipeline::evaluateTrackingResults()
{
    if (groundTruthContours.empty() || trackedPerson.getContour().empty())
    {
        return;
    }

    // Berechne Bounding-Boxes
    cv::Rect predictedBox = cv::boundingRect(trackedPerson.getContour());
    cv::Rect groundTruthBox = cv::boundingRect(groundTruthContours[0]);

    // Zentren der Bounding-Boxes berechnen
    cv::Point predictedCentroid((predictedBox.tl() + predictedBox.br()) / 2);
    cv::Point groundTruthCentroid((groundTruthBox.tl() + groundTruthBox.br()) / 2);

    // Positionsfehler berechnen
    double pe = computePositionError(predictedCentroid, groundTruthCentroid);
    peValues.push_back(pe);

    // Präzision, Recall und F-Score berechnen
    double intersectionArea = (predictedBox & groundTruthBox).area();
    double precision = intersectionArea / predictedBox.area();
    double recall = intersectionArea / groundTruthBox.area();
    double fScore = calculateFScore(precision, recall);

    // Ergebnisse speichern
    fScores.push_back(fScore);
}

// Ground Truth generieren
void TrackingPipeline::generateGroundTruth(const cv::Mat &frame)
{
    cv::Mat fgMask = applyKnn(frame);

    // Konturen finden
    std::vector<std::vector<cv::Point>> contours;
    cv::findContours(fgMask, contours, cv::RETR_EXTERNAL, cv::CHAIN_APPROX_SIMPLE);

    if (contours.empty())
    {
        return;
    }

    // Größte gültige Kontur bestimmen
    std::vector<cv::Point> largestContour;
    double maxArea = 2000.0; // Mindestfläche
    for (const auto &contour : contours)
    {
        double area = cv::contourArea(contour);
        if (area > maxArea)
        {
            maxArea = area;
            largestContour = contour;
        }
    }

    if (!largestContour.empty())
    {
        groundTruthContours.push_back(largestContour);
    }
}

// Hintergrundsubtraktion
cv::Mat TrackingPipeline::applyKnn(const cv::Mat &frame)
{
    cv::Mat preprocessed = backgroundSubtraction.applyPreprocessing(frame);
    cv::Mat knn = backgroundSubtraction.applyKNN(preprocessed);
    return backgroundSubtraction.improveMask(knn);
}

<<<<<<< HEAD
void TrackingPipeline::detectAndTrackPersons(const cv::Mat& frame) {
=======
// Personen erkennen und verfolgen
void TrackingPipeline::detectAndTrackPersons(const cv::Mat &frame)
{
>>>>>>> 2ddea7f4
    cv::Mat fgMask = applyKnn(frame);

    // Konturen finden
    std::vector<std::vector<cv::Point>> contours;
    cv::findContours(fgMask, contours, cv::RETR_EXTERNAL, cv::CHAIN_APPROX_SIMPLE);

    // Größte gültige Kontur bestimmen
    std::vector<cv::Point> largestContour;
    double maxArea = 2000.0;
    for (const auto &contour : contours)
    {
        double area = cv::contourArea(contour);
        if (area > maxArea)
        {
            maxArea = area;
            largestContour = contour;
        }
    }

    if (!largestContour.empty())
    {
        isTracking = true;

        // Keypoints aus der größten Kontur extrahieren
        extractKeypoints(largestContour);

        // Optical Flow anwenden, um Keypoints zu verfeinern
        applyOpticalFlow(frame);

<<<<<<< HEAD
        // Kalman-Filter aktualisieren und neue Position schätzen
        if (!trackedPoints.empty()) {
=======
        // Kalman-Filter aktualisieren
        if (!trackedPoints.empty())
        {
>>>>>>> 2ddea7f4
            cv::Point2f meanPoint(0, 0);
            for (const auto &point : trackedPoints)
            {
                meanPoint += point;
            }
            meanPoint.x /= trackedPoints.size();
            meanPoint.y /= trackedPoints.size();

            // Kalman-Filter aktualisieren
            updateKalmanFilter(cv::Point(static_cast<int>(meanPoint.x), static_cast<int>(meanPoint.y)));
        }
<<<<<<< HEAD

        // Nach der Verarbeitung die Kontur speichern
        trackedPerson.setContour(largestContour,frame);
    } else {
=======
    }
    else
    {
        // Neu hinzugefügt: Reset des Trackings, wenn keine Konturen gefunden werden
>>>>>>> 2ddea7f4
        isTracking = false;
        trackedPoints.clear();
        trackedPerson.setContour(std::vector<cv::Point>());
    }
}

// Keypoints aus Kontur extrahieren
void TrackingPipeline::extractKeypoints(const std::vector<cv::Point> &contour)
{
    std::vector<cv::Point2f> contourKeypoints;
    int step = std::max(1, static_cast<int>(contour.size() / 100));
    for (size_t i = 0; i < contour.size(); i += step)
    {
        contourKeypoints.push_back(contour[i]);
    }
    trackedPoints = contourKeypoints;
}

// Optical Flow anwenden
void TrackingPipeline::applyOpticalFlow(const cv::Mat &frame)
{
    if (!prevGrayFrame.empty() && !trackedPoints.empty())
    {
        std::vector<uchar> status;
        std::vector<float> err;
        cv::Mat nextGray;
        cv::cvtColor(frame, nextGray, cv::COLOR_BGR2GRAY);

        std::vector<cv::Point2f> nextPoints;
        cv::calcOpticalFlowPyrLK(prevGrayFrame, nextGray, trackedPoints, nextPoints, status, err);

        std::vector<cv::Point2f> validPoints;
        for (size_t i = 0; i < trackedPoints.size(); ++i)
        {
            if (status[i])
            {
                validPoints.push_back(nextPoints[i]);
            }
        }

        trackedPoints = validPoints;
        prevGrayFrame = nextGray.clone();
    }
    else
    {
        cv::cvtColor(frame, prevGrayFrame, cv::COLOR_BGR2GRAY);
    }
}

// Kalman-Filter aktualisieren
void TrackingPipeline::updateKalmanFilter(const cv::Point &measuredPoint)
{
    cv::Mat measurement = (cv::Mat_<float>(2, 1) << measuredPoint.x, measuredPoint.y);
    kalmanFilter.correct(measurement);
    cv::Mat prediction = kalmanFilter.predict();
    cv::Point predictedPoint(prediction.at<float>(0), prediction.at<float>(1));
    trackedPerson.setCentroid(predictedPoint);
}

// Frame verarbeiten
<<<<<<< HEAD
void TrackingPipeline::processFrame(cv::Mat& frame) {
    static cv::VideoWriter writer;
    static bool isWriterInitialized = false;
    const std::string outputPath = "data/output/video2.avi";

    // VideoWriter initialisieren
    if (!isWriterInitialized) {
        int codec = cv::VideoWriter::fourcc('M', 'J', 'P', 'G');
        double fps = 30;
        cv::Size frameSize(frame.cols, frame.rows);

        writer.open(outputPath, codec, fps, frameSize, true);
        if (!writer.isOpened()) {
            return;
        }
        isWriterInitialized = true;
    }

    // Tracking- und Visualisierungslogik
    
=======
void TrackingPipeline::processFrame(cv::Mat &frame)
{
    generateGroundTruth(frame);
>>>>>>> 2ddea7f4
    detectAndTrackPersons(frame);
    visualizeResults(frame);
}

//keine Visuallisereung mehr
void TrackingPipeline::visualizeResults(cv::Mat &frame)
{
    if (!isTracking)
    {
        return; // Keine Visualisierung, wenn kein Tracking aktiv ist
    }

    // Die grüne Kontur wird nicht mehr gezeichnet
    const std::vector<cv::Point> &contour = trackedPerson.getContour();
    if (!contour.empty())
    {
        // Entfernt: cv::drawContours(frame, {contour}, -1, cv::Scalar(0, 255, 0), 2);
        // Die Kontur bleibt intern verfügbar für das Tracking
    }
}

// Frame evaluieren
void TrackingPipeline::evaluateFrame(cv::Mat &frame)
{
    if (!groundTruthContours.empty())
    {
        evaluateTrackingResults();
    }
}

// Kontur der verfolgten Person abrufen
const std::vector<cv::Point> &TrackingPipeline::getTrackedContour() const
{
    return trackedPerson.getContour();
}<|MERGE_RESOLUTION|>--- conflicted
+++ resolved
@@ -116,13 +116,8 @@
     return backgroundSubtraction.improveMask(knn);
 }
 
-<<<<<<< HEAD
 void TrackingPipeline::detectAndTrackPersons(const cv::Mat& frame) {
-=======
-// Personen erkennen und verfolgen
-void TrackingPipeline::detectAndTrackPersons(const cv::Mat &frame)
-{
->>>>>>> 2ddea7f4
+
     cv::Mat fgMask = applyKnn(frame);
 
     // Konturen finden
@@ -152,14 +147,9 @@
         // Optical Flow anwenden, um Keypoints zu verfeinern
         applyOpticalFlow(frame);
 
-<<<<<<< HEAD
         // Kalman-Filter aktualisieren und neue Position schätzen
         if (!trackedPoints.empty()) {
-=======
-        // Kalman-Filter aktualisieren
-        if (!trackedPoints.empty())
-        {
->>>>>>> 2ddea7f4
+
             cv::Point2f meanPoint(0, 0);
             for (const auto &point : trackedPoints)
             {
@@ -171,17 +161,11 @@
             // Kalman-Filter aktualisieren
             updateKalmanFilter(cv::Point(static_cast<int>(meanPoint.x), static_cast<int>(meanPoint.y)));
         }
-<<<<<<< HEAD
 
         // Nach der Verarbeitung die Kontur speichern
         trackedPerson.setContour(largestContour,frame);
     } else {
-=======
-    }
-    else
-    {
-        // Neu hinzugefügt: Reset des Trackings, wenn keine Konturen gefunden werden
->>>>>>> 2ddea7f4
+
         isTracking = false;
         trackedPoints.clear();
         trackedPerson.setContour(std::vector<cv::Point>());
@@ -242,7 +226,6 @@
 }
 
 // Frame verarbeiten
-<<<<<<< HEAD
 void TrackingPipeline::processFrame(cv::Mat& frame) {
     static cv::VideoWriter writer;
     static bool isWriterInitialized = false;
@@ -263,11 +246,6 @@
 
     // Tracking- und Visualisierungslogik
     
-=======
-void TrackingPipeline::processFrame(cv::Mat &frame)
-{
-    generateGroundTruth(frame);
->>>>>>> 2ddea7f4
     detectAndTrackPersons(frame);
     visualizeResults(frame);
 }
