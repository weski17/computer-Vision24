#include "BackgroundSubtractionPipeline.hpp"
#include <opencv2/opencv.hpp>
#include <opencv2/bgsegm.hpp>
#include <iomanip>
#include <filesystem>


// Anonymer Namespace mit Hilfsfunktion für Konsolenausgaben.
namespace {
   void logMessage(const std::string& message) {
       std::cout << message << std::endl;
   }
}
// Konstruktor: Initialisiert die Hintergrundsubtraktoren und Variablen
BackgroundSubtractionPipeline::BackgroundSubtractionPipeline() {
   initializeBackgroundSubtractor();
}


// Methode zur Initialisierung der Hintergrundsubtraktoren
void BackgroundSubtractionPipeline::initializeBackgroundSubtractor() {
<<<<<<< HEAD
    mog2 = cv::createBackgroundSubtractorMOG2();
    mog2->setDetectShadows(true);  
    mog2->setShadowValue(127);     // Schatten-Pixelwert auf 127 setzen
    mog2->setShadowThreshold(0.5); 
    mog2->setVarThreshold(25);
    
    knn = cv::createBackgroundSubtractorKNN();

    knn->setDetectShadows(true);
    knn->setHistory(50);   
    knn->setShadowThreshold(0.5); // Schattenempfindlichkeit
    knn->setDist2Threshold(400.0); // Schwelle zur Unterscheidung naher Objekte
    frameCount = 0;
    minInterval = cv::Mat();
    maxInterval = cv::Mat();
=======
   mog2 = cv::createBackgroundSubtractorMOG2();
    mog2->setDetectShadows(true); 
   mog2->setShadowValue(127);     // Schatten-Pixelwert auf 127 setzen
   mog2->setShadowThreshold(0.5);
   mog2->setVarThreshold(25);
  
   knn = cv::createBackgroundSubtractorKNN();


   knn->setDetectShadows(true);


   frameCount = 0;
   minInterval = cv::Mat();
   maxInterval = cv::Mat();
>>>>>>> 2ddea7f4
}


// Methode zur Bildvorverarbeitung
cv::Mat BackgroundSubtractionPipeline::applyPreprocessing(const cv::Mat& frame) {
   cv::Mat processedFrame = frame.clone();
   cv::Mat grayFrame;


   // Umwandlung in Graustufen
   cv::cvtColor(processedFrame, grayFrame, cv::COLOR_BGR2GRAY);
   // Weichzeichnen zur Rauschunterdrückung
   cv::GaussianBlur(processedFrame, processedFrame, cv::Size(3, 3), 0.2);
   return processedFrame;
}


// MOG2-Hintergrundsubtraktion anwenden
cv::Mat BackgroundSubtractionPipeline::applyMixtureOfGaussians(const cv::Mat& frame) {
   cv::Mat fgMask;
   mog2->apply(frame, fgMask);  // MOG2 auf Frame anwenden
   // Schatten entfernen: Behalte nur Vordergrundpixel (255)
   cv::threshold(fgMask, fgMask, 127, 255, cv::THRESH_BINARY);
   return fgMask;
}


// KNN-Hintergrundsubtraktion anwenden
cv::Mat BackgroundSubtractionPipeline::applyKNN(const cv::Mat& frame) {
   cv::Mat fgMask, fgMaskWithoutShadows, edges, combinedMask;


   // KNN auf Frame anwenden
   knn->apply(frame, fgMask);


   // Schatten entfernen (Pixelwerte unter 200 werden ignoriert)
   cv::threshold(fgMask, fgMaskWithoutShadows, 200, 255, cv::THRESH_BINARY);




   // Kantenextraktion mit Canny, begrenzt auf die FG-Maske
   cv::Mat gray;
   cv::cvtColor(frame, gray, cv::COLOR_BGR2GRAY);  // Graubild erstellen
   cv::Canny(gray, edges, 50, 150);               // Canny-Kanten erkennen
   cv::bitwise_and(edges, fgMaskWithoutShadows, edges); // Kanten innerhalb der Maske extrahieren


   // Kombination der FG-Maske mit den Kanten
   cv::bitwise_or(fgMaskWithoutShadows, edges, combinedMask);


   return combinedMask;
}


// Methode zur Verbesserung der Maske
cv::Mat BackgroundSubtractionPipeline::improveMask(const cv::Mat& inputMask) {
   cv::Mat grayMask, improvedMask;
   // Falls die Eingabemaske 3-Kanal hat, in Graustufen umwandeln
   if (inputMask.channels() == 3) {
       cv::cvtColor(inputMask, grayMask, cv::COLOR_BGR2GRAY);
   } else {
       grayMask = inputMask.clone();
   }


   // Binarisierung der Maske
   cv::threshold(grayMask, improvedMask, 0, 255, cv::THRESH_BINARY | cv::THRESH_OTSU);
  
   // Median-Filter zur Glättung und Rauschreduktion
   cv::medianBlur(improvedMask, improvedMask, 5);
  
   // Strukturierungselement für Morphologie-Operationen
   cv::Mat element = cv::getStructuringElement(cv::MORPH_RECT, cv::Size(5, 5));
   // Dilation zur Erkennung von Objektkanten
   cv::dilate(improvedMask, improvedMask, element, cv::Point(-1, -1), 1);
   // Anwendung von Close- und Open-Operationen zur weiteren Glättung
   cv::morphologyEx(improvedMask, improvedMask, cv::MORPH_CLOSE, element);
   cv::morphologyEx(improvedMask, improvedMask, cv::MORPH_OPEN, element);


   return improvedMask;
}


// Methode zur Erstellung einer benutzerdefinierten Hintergrundsubtraktionsmaske
cv::Mat BackgroundSubtractionPipeline::IntervalBGSubtraction(const cv::Mat& frame) {
   if (frame.channels() != 3) {
       std::cerr << "Error: Expected a 3-channel frame." << std::endl;
       return cv::Mat();
   }


   // Hintergrundintervalle initialisieren, falls noch nicht geschehen
   if (frameCount == 0 || minInterval.empty() || maxInterval.empty() || frame.size() != minInterval.size()) {
       minInterval = frame.clone();
       maxInterval = frame.clone();
       frameCount = 0;
   }


   // Aufbau der Intervalle über die ersten 100 Frames
   if (frameCount < 40) {
       for (int y = 0; y < frame.rows; y++) {
           for (int x = 0; x < frame.cols; x++) {
               cv::Vec3b currentPixel = frame.at<cv::Vec3b>(y, x);
               cv::Vec3b& minPixel = minInterval.at<cv::Vec3b>(y, x);
               cv::Vec3b& maxPixel = maxInterval.at<cv::Vec3b>(y, x);


               // Aktualisieren der minimalen und maximalen Pixelwerte
               for (int c = 0; c < 3; c++) {
                   minPixel[c] = std::min(minPixel[c], currentPixel[c]);
                   maxPixel[c] = std::max(maxPixel[c], currentPixel[c]);
               }
           }
       }
       frameCount++;
       return cv::Mat::zeros(frame.size(), CV_8UC1);  // Rückgabe einer leeren Maske bis zum vollständigen Setup
   } else {
       cv::Mat fgMask = cv::Mat::zeros(frame.size(), CV_8UC1);
       cv::Mat shadowMask = cv::Mat::zeros(frame.size(), CV_8UC1);
       int tolerance = std::min(10, frameCount / 10);  // Toleranzwert zur Anpassung
       const float shadowThreshold = 0.5;


       for (int y = 0; y < frame.rows; y++) {
           for (int x = 0; x < frame.cols; x++) {
               cv::Vec3b currentPixel = frame.at<cv::Vec3b>(y, x);
               cv::Vec3b minPixel = minInterval.at<cv::Vec3b>(y, x);
               cv::Vec3b maxPixel = maxInterval.at<cv::Vec3b>(y, x);


               bool isForeground = false;
               bool isShadow = false;
               for (int c = 0; c < 3; c++) {
                   if (currentPixel[c] < minPixel[c] - tolerance || currentPixel[c] > maxPixel[c] + tolerance) {
                       isForeground = true;
                   }
                   if (currentPixel[c] >= minPixel[c] * shadowThreshold && currentPixel[c] < minPixel[c]) {
                       isShadow = true;
                   }
               }


               // Setzen der Pixelwerte in der Maske je nach Hintergrund- oder Schattenkategorie
               if (isForeground && !isShadow) {
                   fgMask.at<uchar>(y, x) = 255;
               } else if (isShadow) {
                   shadowMask.at<uchar>(y, x) = 127;
               }
           }
       }


       fgMask.setTo(0, shadowMask);
       return fgMask;
   }
}


// Lädt den ersten Frame eines Videos als Ground-Truth-Maske
cv::Mat BackgroundSubtractionPipeline::loadFirstFrameAsGroundTruth(const std::string& videoPath) {
   cv::VideoCapture capture(videoPath);
   if (!capture.isOpened()) {
       std::cerr << "Fehler: Video konnte nicht geladen werden!" << std::endl;
       return cv::Mat();
   }


   cv::Mat firstFrame;
   capture >> firstFrame;
   if (firstFrame.empty()) {
       std::cerr << "Fehler: Erster Frame konnte nicht geladen werden!" << std::endl;
       return cv::Mat();
   }


   // Konvertiere in Graustufen und binarisiere für Ground-Truth
   if (firstFrame.channels() == 3) {
       cv::cvtColor(firstFrame, firstFrame, cv::COLOR_BGR2GRAY);
   }
   cv::Mat firstFrameBinary;
   cv::threshold(firstFrame, firstFrameBinary, 0, 255, cv::THRESH_BINARY | cv::THRESH_OTSU);
   return firstFrameBinary;
}


// Speichert den ersten Frame eines Videos als PNG-Bild
void BackgroundSubtractionPipeline::saveFirstFrameAsPNG(const std::string& videoPath, const std::string& outputPath) {
   cv::VideoCapture cap(videoPath);
   if (!cap.isOpened()) {
       std::cerr << "Fehler beim Öffnen des Videos." << std::endl;
       return;
   }


   cv::Mat firstFrame;
   if (cap.read(firstFrame)) {
       std::filesystem::create_directories(outputPath);  // Sicherstellen, dass der Ausgabeordner existiert
       std::string filename = outputPath + "/first_frame.png";
       if (cv::imwrite(filename, firstFrame)) {
           logMessage("Das erste Frame wurde erfolgreich gespeichert.");
       } else {
           std::cerr << "Fehler beim Speichern des Frames." << std::endl;
       }
   } else {
       std::cerr << "Fehler beim Lesen des ersten Frames." << std::endl;
   }
   cap.release();
}


// Berechnet die Metriken zur Bewertung der Maskengenauigkeit
Metrics BackgroundSubtractionPipeline::calculateMetrics(const cv::Mat& predictedMask, const cv::Mat& groundTruthMask) {
   cv::Mat binarizedPredictedMask, binarizedGroundTruthMask;
   // Binarisierung der Masken, falls erforderlich
   cv::threshold(predictedMask, binarizedPredictedMask, 0, 255, cv::THRESH_BINARY | cv::THRESH_OTSU);
   cv::threshold(groundTruthMask, binarizedGroundTruthMask, 0, 255, cv::THRESH_BINARY | cv::THRESH_OTSU);


   // Berechnung von True Positives, False Positives, False Negatives und True Negatives
   double tp = cv::countNonZero(binarizedPredictedMask & binarizedGroundTruthMask);
   double fp = cv::countNonZero(binarizedPredictedMask & ~binarizedGroundTruthMask);
   double fn = cv::countNonZero(~binarizedPredictedMask & binarizedGroundTruthMask);
   double tn = cv::countNonZero(~binarizedPredictedMask & ~binarizedGroundTruthMask);


   // Berechnung der Metriken zur Bewertung
   double precision = tp / (tp + fp + 1e-6);
   double recall = tp / (tp + fn + 1e-6);
   double f1 = 2 * (precision * recall) / (precision + recall + 1e-6);
   double accuracy = (tp + tn) / (tp + tn + fp + fn + 1e-6);
   double iou = tp / (tp + fp + fn + 1e-6);


   return {precision, recall, f1, accuracy, iou};
}


// Zeigt die berechneten Metriken für verschiedene Hintergrundsubtraktionsmethoden an
void BackgroundSubtractionPipeline::displayMetricsForMethods(const cv::Mat& frame, const cv::Mat& groundTruthMask) {


   cv::Mat knnMask = applyKNN(frame);
   cv::Mat mog2Mask = applyMixtureOfGaussians(frame);
   cv::Mat intervalMask = IntervalBGSubtraction(frame);


   cv::Mat improvedMogMask = improveMask(mog2Mask);
   cv::Mat improvedKnnMask = improveMask(knnMask);
   cv::Mat improvedintervalMask = improveMask(intervalMask);


   Metrics knnMetrics = calculateMetrics(improvedKnnMask, groundTruthMask);
   Metrics mog2Metrics = calculateMetrics(improvedMogMask, groundTruthMask);
   Metrics IntervalMetrics = calculateMetrics(improvedintervalMask, groundTruthMask);


   std::cout << std::fixed << std::setprecision(4);
   std::cout << "KNN - Precision: " << knnMetrics.precision
           << ", Recall: " << knnMetrics.recall
           << ", F1-Score: " << knnMetrics.f1
           << ", Accuracy: " << knnMetrics.accuracy
           << ", IoU: " << knnMetrics.iou << std::endl;


   std::cout << "MOG2 - Precision: " << mog2Metrics.precision
           << ", Recall: " << mog2Metrics.recall
           << ", F1-Score: " << mog2Metrics.f1
           << ", Accuracy: " << mog2Metrics.accuracy
           << ", IoU: " << mog2Metrics.iou << std::endl;


   std::cout << "Interval - Precision: " << IntervalMetrics.precision
           << ", Recall: " << IntervalMetrics.recall
           << ", F1-Score: " << IntervalMetrics.f1
           << ", Accuracy: " << IntervalMetrics.accuracy
           << ", IoU: " << IntervalMetrics.iou << std::endl;
}


// Speichert die Hintergrundsubtraktionsmasken in Videos und zeigt die Metriken an
void BackgroundSubtractionPipeline::saveBackgroundSubtractionResults(const cv::Mat& frame, const cv::Mat& groundTruthMask) {
   cv::Mat pocessedFrame = applyPreprocessing(frame);


   cv::Mat knnMask = applyKNN(pocessedFrame);
   cv::Mat mog2Mask = applyMixtureOfGaussians(pocessedFrame);
   cv::Mat IntervalMask = IntervalBGSubtraction(pocessedFrame);


   cv::Mat improvedMogMask = improveMask(mog2Mask);
   cv::Mat improvedKnnMask = improveMask(knnMask);
   cv::Mat improvedIntervalMask = improveMask(IntervalMask);


   outputVideoMOG2.write(improvedMogMask);  // Speichern in das MOG2-Video
   outputVideoKNN.write(improvedKnnMask);    // Speichern in das KNN-Video
  // outputVideoCodebook.write(improvedIntervalMask); // Speichern in das Codebook-Video
  
   cv::waitKey(1);   //Kurze Wartezeit zur Anzeige
}



void BackgroundSubtractionPipeline::initializeVideoWriters(const std::string &outputDirectory, cv::VideoCapture &cap) {
   int frameWidth = static_cast<int>(cap.get(cv::CAP_PROP_FRAME_WIDTH));
   int frameHeight = static_cast<int>(cap.get(cv::CAP_PROP_FRAME_HEIGHT));
   cv::Size frameSize(frameWidth, frameHeight);


   // Direkte Initialisierung der VideoWriter-Objekte
   outputVideoMOG2 = cv::VideoWriter(outputDirectory + "/MOG2IMPROVED.avi", cv::VideoWriter::fourcc('M', 'J', 'P', 'G'), 30, frameSize, false);
   outputVideoKNN = cv::VideoWriter(outputDirectory + "/KNNIMPROVED.avi", cv::VideoWriter::fourcc('M', 'J', 'P', 'G'), 30, frameSize, false);
   outputVideoCodebook = cv::VideoWriter(outputDirectory + "/CodebookIMPROVED.avi", cv::VideoWriter::fourcc('M', 'J', 'P', 'G'), 30, frameSize, false);
   logMessage("Videos werden erstellt ...");
}



void BackgroundSubtractionPipeline::releaseVideoWriters() {
   outputVideoMOG2.release();
   outputVideoKNN.release();
   outputVideoCodebook.release();
}
bool BackgroundSubtractionPipeline::initializeVideoAndLoadGroundTruth(const std::string& videoPath, cv::VideoCapture& cap, cv::Mat& groundTruthMask, const std::string& outputPath) {
   // Videoquelle öffnen und prüfen
   cap.open(videoPath);
   if (!cap.isOpened()) {
       std::cerr << "Fehler beim Öffnen der Videoquelle!" << std::endl;
       return false;
   }


   // Ground-Truth-Maske laden
   groundTruthMask = loadFirstFrameAsGroundTruth(videoPath);
   if (groundTruthMask.empty()) {
       std::cerr << "Fehler: Referenzbild konnte nicht geladen werden!" << std::endl;
       return false;
   }


   // Ground-Truth-Maske als PNG speichern, falls gewünscht
   saveFirstFrameAsPNG(videoPath, outputPath);


   return true;
}<|MERGE_RESOLUTION|>--- conflicted
+++ resolved
@@ -19,7 +19,7 @@
 
 // Methode zur Initialisierung der Hintergrundsubtraktoren
 void BackgroundSubtractionPipeline::initializeBackgroundSubtractor() {
-<<<<<<< HEAD
+
     mog2 = cv::createBackgroundSubtractorMOG2();
     mog2->setDetectShadows(true);  
     mog2->setShadowValue(127);     // Schatten-Pixelwert auf 127 setzen
@@ -35,23 +35,12 @@
     frameCount = 0;
     minInterval = cv::Mat();
     maxInterval = cv::Mat();
-=======
-   mog2 = cv::createBackgroundSubtractorMOG2();
-    mog2->setDetectShadows(true); 
-   mog2->setShadowValue(127);     // Schatten-Pixelwert auf 127 setzen
-   mog2->setShadowThreshold(0.5);
-   mog2->setVarThreshold(25);
+
   
-   knn = cv::createBackgroundSubtractorKNN();
-
-
-   knn->setDetectShadows(true);
-
-
-   frameCount = 0;
-   minInterval = cv::Mat();
-   maxInterval = cv::Mat();
->>>>>>> 2ddea7f4
+
+
+
+
 }
 
 
