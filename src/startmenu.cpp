--- conflicted
+++ resolved
@@ -243,7 +243,6 @@
         // Erstelle die Spiel-Logik
         GameLogic gameLogic(tracking);
 
-<<<<<<< HEAD
                 if (cv::waitKey(30) == 'q') {
                     std::cout << "Single Mode manuell beendet." << std::endl;
                     break;
@@ -288,20 +287,7 @@
             window.close();
             cv::destroyAllWindows(); // Alle Fenster schließen
             break;
-=======
-        // Starte den Single Mode
-        gameLogic.runSingleMode(cap);
-        break;
-    }
-    case MultiMode:
-        std::cout << "Multi Mode (später hinzuzufügen)" << std::endl;
-        break;
-    case Exit:
-        std::cout << "Programm wird beendet." << std::endl;
-        window.close();
-        cv::destroyAllWindows(); // Alle Fenster schließen
-        break;
->>>>>>> 2ddea7f4
+
     }
 }
 
@@ -313,14 +299,10 @@
  * @param cap Die Videoquelle
  * @param groundTruthMask Die Ground-Truth-Maske
  */
-<<<<<<< HEAD
+ 
 void StartMenu::processEvents(sf::RenderWindow &window, BackgroundSubtractionPipeline &pipeline, TrackingPipeline &tracking, MultiTracking &multiTracking,
                               cv::VideoCapture &cap, const cv::Mat &groundTruthMask) {
-=======
-void StartMenu::processEvents(sf::RenderWindow &window, BackgroundSubtractionPipeline &pipeline, TrackingPipeline &tracking,
-                              cv::VideoCapture &cap, const cv::Mat &groundTruthMask)
-{
->>>>>>> 2ddea7f4
+
     sf::Event event;
     while (window.pollEvent(event))
     {
@@ -342,11 +324,9 @@
             {
                 stopMusic();
                 MenuOption selectedOption = static_cast<MenuOption>(GetPressedItem());
-<<<<<<< HEAD
+
                 handleMenuSelection(selectedOption, window, pipeline,tracking, multiTracking, cap, groundTruthMask);
-=======
-                handleMenuSelection(selectedOption, window, pipeline, tracking, cap, groundTruthMask);
->>>>>>> 2ddea7f4
+
             }
         }
     }
