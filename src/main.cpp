--- conflicted
+++ resolved
@@ -11,15 +11,11 @@
 #include "startmenu.hpp"
 #include "BackgroundSubtractionPipeline.hpp"
 #include "TrackingPipeline.hpp"
-<<<<<<< HEAD
 #include "Person.hpp"
 #include "MultiTracking.hpp"
-=======
 #include "GameLogic.hpp"
->>>>>>> 2ddea7f4
 #include <opencv2/opencv.hpp>
 
-<<<<<<< HEAD
 /**
  * @brief Der Einstiegspunkt des Programms.
  *
@@ -58,49 +54,16 @@
         menu.processEvents(window, pipeline, tracking, multiTracking, cap, groundTruthMask);
 
         // Fenster aktualisieren
-=======
-int main()
-{
-    const int windowWidth = 800;
-    const int windowHeight = 600;
 
-    // Erstelle ein Fenster für das Menü
-    sf::RenderWindow window(sf::VideoMode(windowWidth, windowHeight), "Start Menu");
-
-    // Initialisiere das Startmenü
-    StartMenu startMenu(windowWidth, windowHeight);
-
-    // Initialisiere Tracking-Pipeline und andere benötigte Komponenten
-    TrackingPipeline tracking;
-    BackgroundSubtractionPipeline pipeline;
-    cv::VideoCapture cap(0);
-    if (!cap.isOpened())
-    {
-        std::cerr << "Fehler: Webcam konnte nicht geöffnet werden!" << std::endl;
-        return -1;
-    }
-    cv::Mat groundTruthMask; // Leere Maske (für spätere Nutzung)
-
-    // Menü-Schleife
-    while (window.isOpen())
-    {
-        // Verarbeite Benutzerereignisse im Menü
-        startMenu.processEvents(window, pipeline, tracking, cap, groundTruthMask);
-
-        // Zeichne das Menü
->>>>>>> 2ddea7f4
         window.clear();
         startMenu.draw(window);
         window.display();
     }
 
-<<<<<<< HEAD
     // Ressourcen freigeben
     cap.release(); ///< Freigeben des Videoaufnahmeobjekts.
     pipeline.releaseVideoWriters(); ///< Freigeben der Videoausgabeobjekte.
     cv::destroyAllWindows(); ///< Schließen aller OpenCV-Fenster.
 
-=======
->>>>>>> 2ddea7f4
     return 0;
 }